--- conflicted
+++ resolved
@@ -80,15 +80,9 @@
 				}
 				return instance;
 			}
-<<<<<<< HEAD
 		}).flatMap(serviceInstance -> LoadBalancerUriTools
-				.reconstructURIAsMono((ServiceInstance) serviceInstance, originalUrl))
+				.reconstructURIAsMono(serviceInstance, originalUrl))
 				.map(uri -> buildClientRequest(request, uri)).flatMap(next::exchange)
-=======
-		}).flatMap(serviceInstance -> LoadBalancerUriTools.reconstructURI(serviceInstance,
-				originalUrl)).map(uri -> buildClientRequest(request, uri))
-				.flatMap(next::exchange)
->>>>>>> 6380ee73
 				.onErrorReturn(ClientResponse.create(HttpStatus.SERVICE_UNAVAILABLE)
 						.body(serviceInstanceUnavailableMessage(serviceId)).build());
 	}
